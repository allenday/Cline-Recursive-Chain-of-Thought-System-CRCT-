--- conflicted
+++ resolved
@@ -17,18 +17,12 @@
 notes: "These directories contain system files that should remain in the submodule and not be copied to the parent project"
 
 [INSTRUCTIONS]
-<<<<<<< HEAD
-- Do not modify the contents of the `.crct/` directory, it is read-only by design.
+- Do not modify the [SUBMODULE_REFERENCE] section.
+- CRCT system files are stored in the `.crct` directory. Do not modify the contents, it is read-only by design.
 - To configure the CRCT system, you may extend this `.clinerules` file.
-- All CRCT system output is stored in the under a `cline_docs` directory, distinct from `.crct/cline_docs`.
-=======
-- Do not modify the [SUBMODULE_REFERENCE] section.
-- To configure the CRCT system, edit the .crct/.clinerules file.
-- CRCT system files are stored in the .crct directory.
-- Project-specific documentation is stored in the cline_docs directory.
+- All CRCT system output, such as project-specific documentation is stored under a `cline_docs` directory, distinct from `.crct/cline_docs`.
 - Project-specific configuration can be added to the [PROJECT_CONFIGURATION] section below.
 
 [PROJECT_CONFIGURATION]
 # Add project-specific configuration here
-memory_dir: "cline_docs"
->>>>>>> 51f84e77
+memory_dir: "cline_docs"